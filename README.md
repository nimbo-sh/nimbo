<p align="center">
  <img src="https://user-images.githubusercontent.com/6595222/115258675-1bf98300-a129-11eb-8ea1-24cdc67d81e8.png" width="480" height="240">
</p>

# Nimbo: Run jobs on AWS with a single command

[Nimbo](https://nimbo.sh) is a CLI tool that allows you to run code on AWS as if you were running it locally. It's as simple as:

### nimbo run "python -u train.py --lr=3e-4"
<a href="https://asciinema.org/a/408353" target="_blank"><img src="https://asciinema.org/a/408353.svg" height=300 width=300/></a>

It also provides many useful commands to make it faster to work with AWS, such as easily checking prices, logging onto an instance, or syncing data. For example:
- nimbo list-spot-gpu-prices
- nimbo ssh <instance-id>
- nimbo push datasets
- nimbo pull logs
- nimbo delete-all-instances

Nimbo drastically simplifies your AWS workflow by taking care of instance, environment, data, and IAM management - no changes to your codebase needed. Since it is independent of your code, you can run any type of job you want.

## Key Features
- **Your Infrastructure:**
Code runs on your EC2 instances and data is stored in your S3 buckets. This means that you can easily use the resulting models and data from anywhere within your AWS organization, and use your existing permissions and credentials.
- **User Experience:**
Nimbo gives you the command line tools to make working with AWS as easy as working with local resources. No more complicated SDKs and never-ending documentation.
- **Customizable:**
Want to use a custom AMI? Just change the image ID in the Nimbo config file. Want to use a specific conda package? Just add it to your environment file. Nimbo is built with customization in mind, so you can use any setup you want.
- **Seamless Spot Instances**
With Nimbo, using spot instances is as simples as changing a single value on the config file. Enjoy the 70-90% savings with AWS spot instances with no changes to your workflow.
- **Managed Images**
We provide managed AMIs with the latest drivers, with unified naming across all regions. We will also release AMIs that come preloaded with ImageNet and other large datasets, so that you can simply spin up an instance and start training.

You can find more information at [nimbo.sh](https://nimbo.sh), or read the docs at [docs.nimbo.sh](https://docs.nimbo.sh).

## Getting started
Please visit the [Getting started](https://docs.nimbo.sh/getting-started) page in the docs.

## Examples
Sample projects can be found at our examples repo, [nimbo-examples](https://github.com/nimbo-sh/nimbo-examples).
Current examples include:
- [Finetuning an object segmentation network with Detectron2](https://github.com/nimbo-sh/nimbo-examples/tree/main/detectron)
- [Training a neural network on MNIST with Pytorch](https://github.com/nimbo-sh/nimbo-examples/tree/main/pytorch-mnist)
- [Training a neural network on MNIST with Tensorflow, on a spot instance](https://github.com/nimbo-sh/nimbo-examples/tree/main/tensorflow-mnist)

## Product roadmap
- **Implement `nimbo notebook`:** You will be able to spin up a jupyter lab notebook running on an EC2 instance. Data will be continuously synced with your S3 bucket so that you don't have to worry about doing manual backups. Your local code will be automatically synced with the instance, so you can code locally and test the changes directly on the remote notebook. The notebook will also be synced with your local machine so you don't have to worry about losing your notebook changes when deleting the instance.
- **GCP support:** Use the same commands to run jobs on AWS or GCP.
- **Deployment:** Deploy ML models to AWS/GCP with a single command. Automatically create an API endpoint for providing video/audio/text and getting results from your model back.
- **Add Docker support:** Right now we assume you are using a conda environment, but many people use docker to run jobs. This feature would allow you to run a command such as `nimbo run "docker-compose up"`, where the docker image would be fetched from DockerHub (or equivalent repository) through a `docker_image` parameter on the `nimbo-config.yml` file.
- **Add AMIs with preloaded large datasets:** Downloading and storing large datasets like ImageNet is a time consuming process. We will make available AMIs that come with an extra EBS volume mounted on `/datasets`, so that you can use large datasets without worrying about storing them or waiting for them to be fetched from your S3 bucket. Get in touch if you have datasets you would like to see preloaded with the instances. 

## Developing

If you want to make changes to the codebase, you can clone this repo and
1. `pip install -e .` to install nimbo locally. As you make code changes, your local
nimbo installation will automatically update.
2. `pip install -r requirements/dev.txt` for installing all dependencies for development.

### Running Tests

Create two instance keys, one for `eu-west-1` and one for `us-east-2`. The keys should
begin with the zone name, e.g. `eu-west-1-dave.pem`. Do not forget to `chmod 400` the
created keys. Place these keys in `src/nimbo/tests/aws/assets`. 

<<<<<<< HEAD
Create a `nimbo-config.yml` file in `src/nimbo/tests/aws/assets` with only `aws_profile`,
`security_group` and `cloud_provider: AWS` fields set.
=======
Create a `nimbo-config.yml` file in `src/nimbo/tests/assets` with only `aws_profile`, `security_group`, and `role` fields set.
>>>>>>> fcfbc3e7

Make sure that the `security_group` that you put in test `nimbo-config.yml` allows
your IP for all regions, otherwise, the tests will fail.

Use `pytest` to run the tests
```bash
pytest -x
```<|MERGE_RESOLUTION|>--- conflicted
+++ resolved
@@ -62,12 +62,8 @@
 begin with the zone name, e.g. `eu-west-1-dave.pem`. Do not forget to `chmod 400` the
 created keys. Place these keys in `src/nimbo/tests/aws/assets`. 
 
-<<<<<<< HEAD
-Create a `nimbo-config.yml` file in `src/nimbo/tests/aws/assets` with only `aws_profile`,
-`security_group` and `cloud_provider: AWS` fields set.
-=======
-Create a `nimbo-config.yml` file in `src/nimbo/tests/assets` with only `aws_profile`, `security_group`, and `role` fields set.
->>>>>>> fcfbc3e7
+Create a `nimbo-config.yml` file in `src/nimbo/tests/assets` with only the `aws_profile`,
+`security_group`, and `cloud_provider: AWS`  fields set.
 
 Make sure that the `security_group` that you put in test `nimbo-config.yml` allows
 your IP for all regions, otherwise, the tests will fail.
