import click

<<<<<<< HEAD
from nimbo.core import utils
from nimbo.core.cloud_provider import Cloud
=======
from nimbo.core import access, execute, storage, utils, setup
>>>>>>> fcfbc3e7
from nimbo.core.config import RequiredCase


@click.group(context_settings=dict(max_content_width=150))
def cli():
    pass


@cli.command()
@utils.assert_required_config(RequiredCase.NONE)
@utils.handle_errors
def generate_config():
    """Creates a base nimbo-config.yml in your current directory.

    Remember to change any fields to your own values.
    """
    utils.generate_config()


@cli.command()
@click.argument("profile")
@click.option("--full-s3-access", is_flag=True)
@utils.assert_required_config(RequiredCase.NONE)
@utils.handle_errors
def admin_setup(profile, full_s3_access):
    setup.setup(profile, full_s3_access)


@cli.command()
@click.argument("username")
@click.argument("profile")
@utils.assert_required_config(RequiredCase.NONE)
@utils.handle_errors
def add_user(username, profile):
    """Adds user USERNAME to the user group NimboUserGroup.

    You must have run 'nimbo admin-setup' before adding users.

    PROFILE is the profile name of your root/admin account.
    """
    setup.add_user(username, profile)


@cli.command()
@click.argument("job_cmd")
@click.option("--dry-run", is_flag=True)
@utils.assert_required_config(RequiredCase.JOB)
@utils.handle_errors
def run(job_cmd, dry_run):
    """Runs the JOB_CMD command on an EC2 instance.

    JOB_CMD is any command you would run locally.\n
    E.g. \"python runner.py --epochs=10\".\n
    The command must be between quotes.
    """
    Cloud.run(job_cmd, dry_run)


@cli.command()
@click.option("--dry-run", is_flag=True)
@utils.assert_required_config(RequiredCase.JOB)
@utils.handle_errors
def launch(dry_run):
    """
    Launches an EC2 instance according to your nimbo-config,
    without doing any further setup.
    """
    Cloud.run("_nimbo_launch", dry_run)


@cli.command()
@click.option("--dry-run", is_flag=True)
@utils.assert_required_config(RequiredCase.JOB)
@utils.handle_errors
def launch_and_setup(dry_run):
    """
    Launches an EC2 instance with your code, data and environment,
    without running any job.
    """
    Cloud.run("_nimbo_launch_and_setup", dry_run)


@cli.command()
@click.option("--dry-run", is_flag=True)
@utils.assert_required_config(RequiredCase.JOB)
@utils.handle_errors
def notebook(dry_run):
    """
    Launches jupyter lab on an EC2 instance with your code, data and environment.

    Make sure to run 'nimbo sync-notebooks <instance_id>' frequently to sync
    the notebook to your local folder, as the remote notebooks will be lost
    once the instance is terminated.
    """
    execute.run_job("_nimbo_notebook", dry_run)


@cli.command()
@click.argument("instance_id")
@utils.assert_required_config(RequiredCase.INSTANCE)
@utils.handle_errors
def sync_notebooks(instance_id):
    """
    Syncs the ipynb files from the instance INSTANCE_ID to your local folder.

    Make sure to run 'nimbo sync-notebooks <instance_id>' to sync the notebook
    to your local folder, as the remote notebooks will be lost once the instance
    is terminated.
    """
    execute.sync_notebooks(instance_id)


@cli.command()
@click.option("--dry-run", is_flag=True)
@utils.assert_required_config(RequiredCase.INSTANCE, RequiredCase.STORAGE)
@utils.handle_errors
def test_access(dry_run):
    """Runs a mock job to test your config file, permissions, and credentials."""
    Cloud.run_access_test(dry_run)


@cli.command()
@click.argument("instance_id")
@click.option("--dry-run", is_flag=True)
@utils.assert_required_config(RequiredCase.INSTANCE)
@utils.handle_errors
def ssh(instance_id, dry_run):
    """SSH into an instance by INSTANCE_ID."""
    Cloud.ssh(instance_id, dry_run)


@cli.command()
@click.option("--dry-run", is_flag=True)
@utils.assert_required_config(RequiredCase.MINIMAL)
@utils.handle_errors
def list_gpu_prices(dry_run):
    """Lists the prices, types, and specs of GPU instances."""
    Cloud.ls_gpu_prices(dry_run)


@cli.command()
@click.option("--dry-run", is_flag=True)
@utils.assert_required_config(RequiredCase.MINIMAL)
@utils.handle_errors
def list_spot_gpu_prices(dry_run):
    """Lists the prices, types, and specs of GPU spot instances."""
    Cloud.ls_spot_gpu_prices(dry_run)


@cli.command()
@click.argument("qty", type=int, required=True)
@click.argument("timescale", type=click.Choice(["days", "months"]), required=True)
@click.option("--dry-run", is_flag=True)
@utils.assert_required_config(RequiredCase.MINIMAL)
@utils.handle_errors
def spending(qty, timescale, dry_run):
    """Shows daily/monthly spending summary. Costs without credits or refunds applied.

    QTY is the number of days/months you want to see, starting from the current date.\n
    For example:\n
        'nimbo spending 10 days' will show daily spending of the last 10 days\n
        'nimbo spending 3 months' will show the monthly spending of the last 3 months
    """
    Cloud.show_spending(qty, timescale, dry_run)


@cli.command()
@click.option("--dry-run", is_flag=True)
@utils.assert_required_config(RequiredCase.MINIMAL)
@utils.handle_errors
def list_active(dry_run):
    """Lists all your active instances."""
    Cloud.ls_active_instances(dry_run)


@cli.command()
@click.option("--dry-run", is_flag=True)
@utils.assert_required_config(RequiredCase.MINIMAL)
@utils.handle_errors
def list_stopped(dry_run):
    """Lists all your stopped instances."""
    Cloud.ls_stopped_instances(dry_run)


@cli.command()
@click.argument("instance_id")
@click.option("--dry-run", is_flag=True)
@utils.assert_required_config(RequiredCase.MINIMAL)
@utils.handle_errors
def check_instance_status(instance_id, dry_run):
    """Checks the status of an instance by INSTANCE_ID."""
    print(Cloud.get_instance_status(instance_id, dry_run))


@cli.command()
@click.argument("instance_id")
@click.option("--dry-run", is_flag=True)
@utils.assert_required_config(RequiredCase.MINIMAL)
@utils.handle_errors
def stop_instance(instance_id, dry_run):
    """Stops an instance by INSTANCE_ID."""
    Cloud.stop_instance(instance_id, dry_run)


@cli.command()
@click.argument("instance_id")
@click.option("--dry-run", is_flag=True)
@utils.assert_required_config(RequiredCase.MINIMAL)
@utils.handle_errors
def delete_instance(instance_id, dry_run):
    """Terminates an instance by INSTANCE_ID."""
    Cloud.delete_instance(instance_id, dry_run)


@cli.command()
@click.option("--dry-run", is_flag=True)
@utils.assert_required_config(RequiredCase.MINIMAL)
@utils.handle_errors
def delete_all_instances(dry_run):
    """Terminates all your instances."""
    click.confirm(
        "This will delete all your running instances.\n" "Do you want to continue?",
        abort=True,
    )
    Cloud.delete_all_instances(dry_run)


@cli.command()
@click.argument("bucket_name")
@click.option("--dry-run", is_flag=True)
@utils.assert_required_config(RequiredCase.MINIMAL)
@utils.handle_errors
def create_bucket(bucket_name, dry_run):
    """
    Create a bucket BUCKET_NAME in S3.

    BUCKET_NAME is the name of the bucket to create, s3://BUCKET_NAME
    """
    Cloud.mk_bucket(bucket_name, dry_run)


@cli.command()
@click.argument(
    "folder", type=click.Choice(["datasets", "results", "logs"]), required=True
)
@click.option(
    "--delete",
    is_flag=True,
    help="""
      Deletes any files that exist in the local folder
      but don't exist in the remote folder.
    """,
)
@utils.assert_required_config(RequiredCase.STORAGE)
@utils.handle_errors
def push(folder, delete):
    """Push your local datasets/results folder onto S3."""

    if delete:
        click.confirm(
            "This will delete any files that exist in the remote "
            "folder but do not exist in the local folder.\n"
            "Do you want to continue?",
            abort=True,
        )
    Cloud.push(folder, delete)


@cli.command()
@click.argument(
    "folder", type=click.Choice(["datasets", "results", "logs"]), required=True
)
@click.option(
    "--delete",
    is_flag=True,
    help="""
      Deletes any files that exist in the local
      folder but don't exist in the remote folder.
    """,
)
@utils.assert_required_config(RequiredCase.STORAGE)
@utils.handle_errors
def pull(folder, delete):
    """Pull the S3 datasets/results folder into your local computer."""

    if delete:
        click.confirm(
            "This will delete any files that exist in the local "
            "folder but do not exist in the remote folder.\n"
            "Do you want to continue?",
            abort=True,
        )
    Cloud.pull(folder, delete)


@cli.command()
@click.argument("path")
@utils.assert_required_config(RequiredCase.MINIMAL)
@utils.handle_errors
def ls(path):
    """List the s3 objects in PATH.

    PATH is an s3 path of the form s3://bucket-name/my/files/path.
    """
<<<<<<< HEAD
    Cloud.ls(path)


@cli.command()
@click.argument("security_group")
@click.option("--dry-run", is_flag=True)
@utils.assert_required_config(RequiredCase.MINIMAL)
@utils.handle_errors
def allow_current_ip(security_group, dry_run):
    """Adds the IP of the current machine to the allowed inbound rules of GROUP.

    GROUP is the security group to which the inbound rule will be added.
    """
    Cloud.allow_ingress_current_ip(security_group, dry_run)


@cli.command()
@click.argument("role_name")
@click.option("--dry-run", is_flag=True)
@utils.assert_required_config(RequiredCase.MINIMAL)
@utils.handle_errors
def create_instance_profile(role_name, dry_run):
    """Creates an instance profile called NimboInstanceProfile with role ROLE_NAME.

    ROLE_NAME is the role to associate with the instance profile.
    """
    Cloud.setup_as_user(role_name, dry_run)


@cli.command()
@click.option("--dry-run", is_flag=True)
@utils.assert_required_config(RequiredCase.MINIMAL)
@utils.handle_errors
def create_instance_profile_and_role(dry_run):
    """Creates an instance profile called NimboInstanceProfile and the associated role.

    The role created has full EC2 and S3 access.\n
    Only recommended for individual accounts with root access.
    """
    Cloud.setup_as_admin(dry_run)
=======
    storage.ls(path)
>>>>>>> fcfbc3e7
<|MERGE_RESOLUTION|>--- conflicted
+++ resolved
@@ -1,11 +1,7 @@
 import click
 
-<<<<<<< HEAD
 from nimbo.core import utils
 from nimbo.core.cloud_provider import Cloud
-=======
-from nimbo.core import access, execute, storage, utils, setup
->>>>>>> fcfbc3e7
 from nimbo.core.config import RequiredCase
 
 
@@ -31,7 +27,7 @@
 @utils.assert_required_config(RequiredCase.NONE)
 @utils.handle_errors
 def admin_setup(profile, full_s3_access):
-    setup.setup(profile, full_s3_access)
+    Cloud.setup(profile, full_s3_access)
 
 
 @cli.command()
@@ -46,7 +42,7 @@
 
     PROFILE is the profile name of your root/admin account.
     """
-    setup.add_user(username, profile)
+    Cloud.add_user(username, profile)
 
 
 @cli.command()
@@ -100,7 +96,7 @@
     the notebook to your local folder, as the remote notebooks will be lost
     once the instance is terminated.
     """
-    execute.run_job("_nimbo_notebook", dry_run)
+    Cloud.run("_nimbo_notebook", dry_run)
 
 
 @cli.command()
@@ -115,7 +111,7 @@
     to your local folder, as the remote notebooks will be lost once the instance
     is terminated.
     """
-    execute.sync_notebooks(instance_id)
+    Cloud.sync_notebooks(instance_id)
 
 
 @cli.command()
@@ -310,7 +306,6 @@
 
     PATH is an s3 path of the form s3://bucket-name/my/files/path.
     """
-<<<<<<< HEAD
     Cloud.ls(path)
 
 
@@ -324,33 +319,4 @@
 
     GROUP is the security group to which the inbound rule will be added.
     """
-    Cloud.allow_ingress_current_ip(security_group, dry_run)
-
-
-@cli.command()
-@click.argument("role_name")
-@click.option("--dry-run", is_flag=True)
-@utils.assert_required_config(RequiredCase.MINIMAL)
-@utils.handle_errors
-def create_instance_profile(role_name, dry_run):
-    """Creates an instance profile called NimboInstanceProfile with role ROLE_NAME.
-
-    ROLE_NAME is the role to associate with the instance profile.
-    """
-    Cloud.setup_as_user(role_name, dry_run)
-
-
-@cli.command()
-@click.option("--dry-run", is_flag=True)
-@utils.assert_required_config(RequiredCase.MINIMAL)
-@utils.handle_errors
-def create_instance_profile_and_role(dry_run):
-    """Creates an instance profile called NimboInstanceProfile and the associated role.
-
-    The role created has full EC2 and S3 access.\n
-    Only recommended for individual accounts with root access.
-    """
-    Cloud.setup_as_admin(dry_run)
-=======
-    storage.ls(path)
->>>>>>> fcfbc3e7
+    Cloud.allow_ingress_current_ip(security_group, dry_run)