import click

from nimbo.core import access, execute, storage, utils
<<<<<<< HEAD
from nimbo.core.globals import RequiredConfigCase
=======
from nimbo.core.session import *
from nimbo.core.telemetry import record_event
>>>>>>> b19dcde2


@click.group(context_settings=dict(max_content_width=150))
def cli():
    pass


@cli.command()
@utils.assert_required_config(RequiredConfigCase.NONE)
@utils.handle_errors
def generate_config():
    """Creates a base nimbo-config.yml in your current directory.

    Remember to change any fields to your own values.
    """
    utils.generate_config()


@cli.command()
@click.argument("job_cmd")
@click.option("--dry-run", is_flag=True)
@utils.assert_required_config(RequiredConfigCase.JOB)
@utils.handle_errors
def run(job_cmd, dry_run):
    """Runs the JOB_CMD command on an EC2 instance.

    JOB_CMD is any command you would run locally.\n
    E.g. \"python runner.py --epochs=10\".\n
    The command must be between quotes.
    """
<<<<<<< HEAD
    execute.run_job(job_cmd, dry_run)
=======

    session, config = get_session_and_config_full_check()
    record_event("run", config)
    execute.run_job(session, config, job_cmd, dry_run)
>>>>>>> b19dcde2


@cli.command()
@click.option("--dry-run", is_flag=True)
@utils.assert_required_config(RequiredConfigCase.JOB)
@utils.handle_errors
def launch(dry_run):
    """Launches an EC2 instance according to your nimbo-config, without doing any further setup."""
    execute.run_job("_nimbo_launch", dry_run)


@cli.command()
@click.option("--dry-run", is_flag=True)
@utils.assert_required_config(RequiredConfigCase.JOB)
@utils.handle_errors
def launch_and_setup(dry_run):
    """Launches an EC2 instance with your code, data and environment, without running any job."""
    execute.run_job("_nimbo_launch_and_setup", dry_run)


@cli.command()
@click.option("--dry-run", is_flag=True)
@utils.assert_required_config(RequiredConfigCase.INSTANCE)
@utils.handle_errors
def test_access(dry_run):
    """Runs a mock job to test your config file, permissions, and credentials."""
    execute.run_access_test(dry_run)


@cli.command()
@click.argument("instance_id")
@click.option("--dry-run", is_flag=True)
@utils.assert_required_config(RequiredConfigCase.INSTANCE)
@utils.handle_errors
def ssh(instance_id, dry_run):
    """SSH into an instance by INSTANCE_ID."""
    utils.ssh(instance_id, dry_run)


@cli.command()
@click.option("--dry-run", is_flag=True)
@utils.assert_required_config(RequiredConfigCase.MINIMAL)
@utils.handle_errors
def list_gpu_prices(dry_run):
    """Lists the prices, types, and specs of GPU instances."""
    utils.list_gpu_prices(dry_run)


@cli.command()
@click.option("--dry-run", is_flag=True)
@utils.assert_required_config(RequiredConfigCase.MINIMAL)
@utils.handle_errors
def list_spot_gpu_prices(dry_run):
    """Lists the prices, types, and specs of GPU spot instances."""
    utils.list_spot_gpu_prices(dry_run)


@cli.command()
@click.option("--dry-run", is_flag=True)
@utils.assert_required_config(RequiredConfigCase.MINIMAL)
@utils.handle_errors
def list_active(dry_run):
    """Lists all your active instances."""
    utils.show_active_instances(dry_run)


@cli.command()
@click.option("--dry-run", is_flag=True)
@utils.assert_required_config(RequiredConfigCase.MINIMAL)
@utils.handle_errors
def list_stopped(dry_run):
    """Lists all your stopped instances."""
    utils.show_stopped_instances(dry_run)


@cli.command()
@click.argument("instance_id")
@click.option("--dry-run", is_flag=True)
@utils.assert_required_config(RequiredConfigCase.MINIMAL)
@utils.handle_errors
def check_instance_status(instance_id, dry_run):
    """Checks the status of an instance by INSTANCE_ID."""
    utils.check_instance_status(instance_id, dry_run)


@cli.command()
@click.argument("instance_id")
@click.option("--dry-run", is_flag=True)
@utils.assert_required_config(RequiredConfigCase.MINIMAL)
@utils.handle_errors
def stop_instance(instance_id, dry_run):
    """Stops an instance by INSTANCE_ID."""
    utils.stop_instance(instance_id, dry_run)


@cli.command()
@click.argument("instance_id")
@click.option("--dry-run", is_flag=True)
@utils.assert_required_config(RequiredConfigCase.MINIMAL)
@utils.handle_errors
def delete_instance(instance_id, dry_run):
    """Terminates an instance by INSTANCE_ID."""
    utils.delete_instance(instance_id, dry_run)


@cli.command()
@click.option("--dry-run", is_flag=True)
@utils.assert_required_config(RequiredConfigCase.MINIMAL)
@utils.handle_errors
def delete_all_instances(dry_run):
    """Terminates all your instances."""
    click.confirm(
        "This will delete all your running instances.\n" "Do you want to continue?",
        abort=True,
    )
    utils.delete_all_instances(dry_run)


@cli.command()
@click.argument("bucket_name")
@click.option("--dry-run", is_flag=True)
@utils.assert_required_config(RequiredConfigCase.MINIMAL)
@utils.handle_errors
def create_bucket(bucket_name, dry_run):
    """Create a bucket BUCKET_NAME in S3.

    BUCKET_NAME is the name of the bucket to create, s3://BUCKET_NAME
    """
    storage.create_bucket(bucket_name, dry_run)


@cli.command()
@click.argument(
    "folder", type=click.Choice(["datasets", "results", "logs"]), required=True
)
@click.option(
    "--delete",
    is_flag=True,
    help="Deletes any files that exist in the local folder but don't exist in the remote folder.",
)
@utils.assert_required_config(RequiredConfigCase.STORAGE)
@utils.handle_errors
def push(folder, delete):
    """Push your local datasets/results folder onto S3."""
<<<<<<< HEAD
    storage.push(folder, delete)
=======
    if delete:
        click.confirm(
            "This will delete any files that exist in the remote folder but do not exist in the local folder.\n" "Do you want to continue?",
            abort=True,
        )
    session, config = get_session_and_config_storage()
    storage.push(session, config, folder, delete)
>>>>>>> b19dcde2


@cli.command()
@click.argument(
    "folder", type=click.Choice(["datasets", "results", "logs"]), required=True
)
@click.option(
    "--delete",
    is_flag=True,
    help="Deletes any files that exist in the local folder but don't exist in the remote folder.",
)
@utils.assert_required_config(RequiredConfigCase.STORAGE)
@utils.handle_errors
def pull(folder, delete):
    """Pull the S3 datasets/results folder into your local computer."""
<<<<<<< HEAD
    storage.pull(folder, delete)
=======
    if delete:
        click.confirm(
            "This will delete any files that exist in the local folder but do not exist in the remote folder.\n" "Do you want to continue?",
            abort=True,
        )
    session, config = get_session_and_config_storage()
    storage.pull(session, config, folder, delete)
>>>>>>> b19dcde2


@cli.command()
@click.argument("path")
@utils.assert_required_config(RequiredConfigCase.MINIMAL)
@utils.handle_errors
def ls(path):
    """List the s3 objects in PATH.

    PATH is an s3 path of the form s3://bucket-name/my/files/path.
    """
    storage.ls(path)


@cli.command()
@click.argument("security_group")
@click.option("--dry-run", is_flag=True)
@utils.assert_required_config(RequiredConfigCase.MINIMAL)
@utils.handle_errors
def allow_current_ip(security_group, dry_run):
    """Adds the IP of the current machine to the allowed inbound rules of GROUP.

    GROUP is the security group to which the inbound rule will be added.
    """
    access.allow_inbound_current_ip(security_group, dry_run)


@cli.command()
@click.option("--dry-run", is_flag=True)
@utils.assert_required_config(RequiredConfigCase.MINIMAL)
@utils.handle_errors
def list_instance_profiles(dry_run):
    """Lists the instance profiles available in your account."""
    access.list_instance_profiles(dry_run)


@cli.command()
@click.argument("role_name")
@click.option("--dry-run", is_flag=True)
@utils.assert_required_config(RequiredConfigCase.MINIMAL)
@utils.handle_errors
def create_instance_profile(role_name, dry_run):
    """Creates an instance profile called NimboInstanceProfile with role ROLE_NAME.

    ROLE_NAME is the role to associate with the instance profile.
    """
    access.create_instance_profile(role_name, dry_run)


@cli.command()
@click.option("--dry-run", is_flag=True)
@utils.assert_required_config(RequiredConfigCase.MINIMAL)
@utils.handle_errors
def create_instance_profile_and_role(dry_run):
    """Creates an instance profile called NimboInstanceProfile and the associated role.

    The role created has full EC2 and S3 access.\n
    Only recommended for individual accounts with root access.
    """
    access.create_instance_profile_and_role(dry_run)<|MERGE_RESOLUTION|>--- conflicted
+++ resolved
@@ -1,12 +1,7 @@
 import click
 
-from nimbo.core import access, execute, storage, utils
-<<<<<<< HEAD
+from nimbo.core import access, execute, storage, telemetry, utils
 from nimbo.core.globals import RequiredConfigCase
-=======
-from nimbo.core.session import *
-from nimbo.core.telemetry import record_event
->>>>>>> b19dcde2
 
 
 @click.group(context_settings=dict(max_content_width=150))
@@ -37,14 +32,8 @@
     E.g. \"python runner.py --epochs=10\".\n
     The command must be between quotes.
     """
-<<<<<<< HEAD
+    telemetry.record_event("run")
     execute.run_job(job_cmd, dry_run)
-=======
-
-    session, config = get_session_and_config_full_check()
-    record_event("run", config)
-    execute.run_job(session, config, job_cmd, dry_run)
->>>>>>> b19dcde2
 
 
 @cli.command()
@@ -189,17 +178,14 @@
 @utils.handle_errors
 def push(folder, delete):
     """Push your local datasets/results folder onto S3."""
-<<<<<<< HEAD
-    storage.push(folder, delete)
-=======
+
     if delete:
         click.confirm(
-            "This will delete any files that exist in the remote folder but do not exist in the local folder.\n" "Do you want to continue?",
+            "This will delete any files that exist in the remote folder but do not exist in the local folder.\n"
+            "Do you want to continue?",
             abort=True,
         )
-    session, config = get_session_and_config_storage()
-    storage.push(session, config, folder, delete)
->>>>>>> b19dcde2
+    storage.push(folder, delete)
 
 
 @cli.command()
@@ -215,17 +201,14 @@
 @utils.handle_errors
 def pull(folder, delete):
     """Pull the S3 datasets/results folder into your local computer."""
-<<<<<<< HEAD
-    storage.pull(folder, delete)
-=======
+
     if delete:
         click.confirm(
-            "This will delete any files that exist in the local folder but do not exist in the remote folder.\n" "Do you want to continue?",
+            "This will delete any files that exist in the local folder but do not exist in the remote folder.\n"
+            "Do you want to continue?",
             abort=True,
         )
-    session, config = get_session_and_config_storage()
-    storage.pull(session, config, folder, delete)
->>>>>>> b19dcde2
+    storage.pull(folder, delete)
 
 
 @cli.command()
