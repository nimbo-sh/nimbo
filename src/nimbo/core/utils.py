import functools
import os
import sys

from datetime import datetime, timedelta, date
from dateutil.relativedelta import relativedelta

import botocore
import botocore.errorfactory
import click

from nimbo import CONFIG
from nimbo.core.config import RequiredCase
<<<<<<< HEAD
from nimbo.core.constants import (
    IS_TEST_ENV,
    NIMBO_DEFAULT_CONFIG,
)
=======
from nimbo.core.environment import is_test_environment
from nimbo.core.statics import FULL_REGION_NAMES, INSTANCE_GPU_MAP, NIMBO_DEFAULT_CONFIG
from nimbo.core.print import print, print_header


def ec2_instance_types():
    """Yield all available EC2 instance types in region CONFIG.region_name"""
    describe_args = {}
    client = CONFIG.get_session().client("ec2")
    while True:
        describe_result = client.describe_instance_types(**describe_args)
        yield from [i["InstanceType"] for i in describe_result["InstanceTypes"]]
        if "NextToken" not in describe_result:
            break
        describe_args["NextToken"] = describe_result["NextToken"]


def format_price_string(instance_type, price, gpus, cpus, mem):
    string = "\t{0: <16} {1: <15} {2: <10} {3: <5} {4:<7}".format(
        instance_type, price, gpus, cpus, mem
    )
    return string


def list_gpu_prices(dry_run=False):
    if dry_run:
        return

    instance_types = list(sorted(ec2_instance_types()))
    instance_types = [
        inst
        for inst in instance_types
        if inst[:2] in ["p2", "p3", "p4"] or inst[:3] in ["g4d"]
    ]
    full_region_name = FULL_REGION_NAMES[CONFIG.region_name]

    pricing = CONFIG.get_session().client("pricing", region_name="us-east-1")

    string = format_price_string(
        "InstanceType", "Price ($/hour)", "GPUs", "CPUs", "Mem (Gb)"
    )
    print()
    print(string, style="bold")

    for instance_type in instance_types:
        response = pricing.get_products(
            ServiceCode="AmazonEC2",
            MaxResults=100,
            FormatVersion="aws_v1",
            Filters=[
                {"Type": "TERM_MATCH", "Field": "instanceType", "Value": instance_type},
                {"Type": "TERM_MATCH", "Field": "location", "Value": full_region_name},
                {"Type": "TERM_MATCH", "Field": "operatingSystem", "Value": "Linux"},
                {"Type": "TERM_MATCH", "Field": "capacitystatus", "Value": "Used"},
                {"Type": "TERM_MATCH", "Field": "preInstalledSw", "Value": "NA"},
                {"Type": "TERM_MATCH", "Field": "tenancy", "Value": "shared"},
            ],
        )

        inst = json.loads(response["PriceList"][0])
        inst = inst["terms"]["OnDemand"]
        inst = list(inst.values())[0]
        inst = list(inst["priceDimensions"].values())[0]
        inst = inst["pricePerUnit"]
        currency = list(inst.keys())[0]
        price = float(inst[currency])

        num_gpus, gpu_type, mem, cpus = INSTANCE_GPU_MAP[instance_type]
        string = format_price_string(
            instance_type, round(price, 2), f"{num_gpus} x {gpu_type}", cpus, mem
        )
        print(string)
    print()


def list_spot_gpu_prices(dry_run=False):
    if dry_run:
        return

    instance_types = list(sorted(ec2_instance_types()))
    instance_types = [
        inst
        for inst in instance_types
        if inst[:2] in ["p2", "p3", "p4"] or inst[:3] in ["g4d"]
    ]

    ec2 = CONFIG.get_session().client("ec2")

    string = format_price_string(
        "InstanceType", "Price ($/hour)", "GPUs", "CPUs", "Mem (Gb)"
    )
    print()
    print(string, style="bold")

    for instance_type in instance_types:
        response = ec2.describe_spot_price_history(
            InstanceTypes=[instance_type],
            Filters=[{"Name": "product-description", "Values": ["Linux/UNIX"]}],
        )

        price = float(response["SpotPriceHistory"][0]["SpotPrice"])

        num_gpus, gpu_type, mem, cpus = INSTANCE_GPU_MAP[instance_type]
        string = format_price_string(
            instance_type, round(price, 2), f"{num_gpus} x {gpu_type}", cpus, mem
        )
        print(string)
    print()


def show_spending(qty, timescale, dry_run=False):

    today = date.today()
    timeformat = "%Y-%m-%d"

    if timescale == "months":
        start_date = (today - relativedelta(months=qty)).replace(day=1)
        start = start_date.strftime(timeformat)
        end = today.strftime(timeformat)
        granularity = "monthly"
    elif timescale == "days":
        start_date = today - relativedelta(days=qty)
        start = start_date.strftime(timeformat)
        end = today.strftime(timeformat)
        granularity = "daily"
    else:
        raise ValueError("Timescale must be 'daily' or 'monthly'.")

    services = [
        "Amazon Elastic Compute Cloud - Compute",
        "EC2 - Other",
        "Amazon Simple Storage Service",
    ]

    client = CONFIG.get_session().client("ce")
    results = client.get_cost_and_usage(
        TimePeriod={"End": end, "Start": start},
        Granularity=granularity.upper(),
        Filter={
            "And": [
                {
                    "Not": {
                        "Dimensions": {
                            "Key": "RECORD_TYPE",
                            "Values": ["Credit", "Refund"],
                        }
                    }
                },
                {
                    "Dimensions": {
                        "Key": "SERVICE",
                        "Values": services,
                    }
                },
            ]
        },
        Metrics=["UnblendedCost"],
        GroupBy=[{"Type": "DIMENSION", "Key": "SERVICE"}],
    )["ResultsByTime"]

    table = []
    print()
    for interval in results:
        period_start_date = datetime.strptime(
            interval["TimePeriod"]["Start"], "%Y-%m-%d"
        )
        if granularity == "monthly":
            period_string = period_start_date.strftime("%b %Y")
        else:
            period_string = period_start_date.strftime("%d %b")

        groups = interval["Groups"]
        if groups == []:
            table.append([period_string, 0, 0])
        else:
            ec2_cost = 0
            s3_cost = 0
            for group in groups:
                group_cost = float(group["Metrics"]["UnblendedCost"]["Amount"])
                if group["Keys"] == ["Amazon Elastic Compute Cloud - Compute"]:
                    ec2_cost += group_cost
                elif group["Keys"] == ["EC2 - Other"]:
                    ec2_cost += group_cost
                elif group["Keys"] == ["Amazon Simple Storage Service"]:
                    s3_cost += group_cost

            table.append([period_string, ec2_cost, s3_cost])

    def row_string(x):
        string = f"\t{x[0]:>10}"
        for xi in x[1:]:
            if type(xi) == float:
                string += f" {xi:>10.2f}"
            else:
                string += f" {xi:>10}"
        return string

    print(f"\tSpending for region {CONFIG.region_name}:")
    print()
    print(row_string(["", "EC2", "S3"]))
    for row in table:
        # round before passing to row_string
        print(row_string(row))

    ec2_total = sum([row[1] for row in table])
    s3_total = sum([row[2] for row in table])
    print("\t" + "-" * 32)
    print(row_string(["Total", ec2_total, s3_total]))
    print()


def show_active_instances(dry_run=False):
    ec2 = CONFIG.get_session().client("ec2")
    try:
        response = ec2.describe_instances(
            Filters=[{"Name": "instance-state-name", "Values": ["running", "pending"]}]
            + make_instance_filters(),
            DryRun=dry_run,
        )
        for reservation in response["Reservations"]:
            for inst in reservation["Instances"]:
                print(
                    f"Id: [bright_green]{inst['InstanceId']}[/bright_green]\n"
                    f"Status: {inst['State']['Name']}\n"
                    f"Launch Time: {inst['LaunchTime']}\n"
                    f"InstanceType: {inst['InstanceType']}\n"
                    f"IP Address: {inst['PublicIpAddress']}\n"
                )

    except ClientError as e:
        if "DryRunOperation" not in str(e):
            raise


def show_stopped_instances(dry_run=False):
    ec2 = CONFIG.get_session().client("ec2")
    try:
        response = ec2.describe_instances(
            Filters=[{"Name": "instance-state-name", "Values": ["stopped", "stopping"]}]
            + make_instance_filters(),
            DryRun=dry_run,
        )
        for reservation in response["Reservations"]:
            for inst in reservation["Instances"]:
                print(
                    f"ID: {inst['InstanceId']}\n"
                    f"Launch Time: {inst['LaunchTime']}\n"
                    f"InstanceType: {inst['InstanceType']}\n"
                )
    except ClientError as e:
        if "DryRunOperation" not in str(e):
            raise


def check_instance_status(instance_id, dry_run=False):
    ec2 = CONFIG.get_session().client("ec2")
    try:
        response = ec2.describe_instances(
            InstanceIds=[instance_id], Filters=make_instance_filters(), DryRun=dry_run
        )
        status = response["Reservations"][0]["Instances"][0]["State"]["Name"]
        return status
    except ClientError as e:
        if "DryRunOperation" not in str(e):
            raise


def stop_instance(instance_id, dry_run=False):
    ec2 = CONFIG.get_session().client("ec2")
    try:
        response = ec2.stop_instances(InstanceIds=[instance_id], DryRun=dry_run)
        pprint(response)
    except ClientError as e:
        if "DryRunOperation" not in str(e):
            raise


def delete_instance(instance_id, dry_run=False):
    ec2 = CONFIG.get_session().client("ec2")
    try:
        response = ec2.terminate_instances(InstanceIds=[instance_id], DryRun=dry_run)
        status = response["TerminatingInstances"][0]["CurrentState"]["Name"]
        print_header(f"Instance [green]{instance_id}[/green]: {status}")
    except ClientError as e:
        if "DryRunOperation" not in str(e):
            raise


def delete_all_instances(dry_run=False):
    ec2 = CONFIG.get_session().client("ec2")
    try:
        response = ec2.describe_instances(
            Filters=[{"Name": "instance-state-name", "Values": ["running"]}]
            + make_instance_filters(),
            DryRun=dry_run,
        )
        for reservation in response["Reservations"]:
            for inst in reservation["Instances"]:
                instance_id = inst["InstanceId"]
                delete_response = ec2.terminate_instances(
                    InstanceIds=[instance_id],
                )
                status = delete_response["TerminatingInstances"][0]["CurrentState"][
                    "Name"
                ]
                print_header(f"Instance [green]{instance_id}[/green]: {status}")
    except ClientError as e:
        if "DryRunOperation" not in str(e):
            raise


def check_instance_host(instance_id, dry_run=False):
    ec2 = CONFIG.get_session().client("ec2")
    try:
        response = ec2.describe_instances(
            InstanceIds=[instance_id],
            Filters=make_instance_filters(),
            DryRun=dry_run,
        )
        host = response["Reservations"][0]["Instances"][0]["PublicIpAddress"]
    except ClientError as e:
        if "DryRunOperation" not in str(e):
            raise
        host = "random_host"
    return host


def list_active_buckets():
    s3 = CONFIG.get_session().client("s3")
    response = s3.list_buckets()
    pprint(response)


def ssh(instance_id, dry_run=False):
    host = check_instance_host(instance_id, dry_run)

    if dry_run:
        return

    subprocess.Popen(
        f"ssh -i {CONFIG.instance_key} "
        f"-o 'StrictHostKeyChecking no' -o ServerAliveInterval=20 "
        f"ubuntu@{host}",
        shell=True,
    ).communicate()


def make_instance_tags():
    return [
        {"Key": "CreatedBy", "Value": "nimbo"},
        {"Key": "Owner", "Value": CONFIG.user_id},
    ]


def make_instance_filters():
    tags = make_instance_tags()
    filters = []
    for tag in tags:
        tag_filter = {"Name": "tag:" + tag["Key"], "Values": [tag["Value"]]}
        filters.append(tag_filter)
    return filters


def get_image_id():
    if CONFIG.image[:4] == "ami-":
        image_id = CONFIG.image
    else:
        response = requests.get(
            "https://nimboami-default-rtdb.firebaseio.com/images.json"
        )
        catalog = response.json()
        region = CONFIG.region_name
        if region in catalog:
            region_catalog = catalog[region]
            image_name = CONFIG.image
            if image_name in region_catalog:
                image_id = region_catalog[image_name]
            else:
                raise ValueError(
                    f"The image {image_name} was not found in the"
                    " image catalog managed by Nimbo.\n"
                    "Check https://docs.nimbo.sh/managed-images"
                    " for the list of managed images."
                )
        else:
            raise ValueError(
                f"Currently, Nimbo does not support managed images in {region}."
                " Please use another region."
            )

    return image_id
>>>>>>> e214209f


def assert_required_config(*cases: RequiredCase):
    """
    Decorator for ensuring that required config is present
    """

    def decorator(func):
        @functools.wraps(func)
        def decorated(*args, **kwargs):
            try:
                CONFIG.assert_required_config_exists(*cases)
                return func(*args, **kwargs)
            except AssertionError as e:
                print(e, style="error")
                sys.exit(1)
            except FileNotFoundError as e:
                # Happens when nimbo config file is not found
                print(e, style="error")
                sys.exit(1)

        return decorated

    return decorator


def handle_errors(func):
    """
    Decorator for catching boto3 ClientErrors, ValueError or KeyboardInterrupts.
    In case of error print the error message and stop Nimbo.
    """

    @functools.wraps(func)
    def decorated(*args, **kwargs):
        if IS_TEST_ENV:
            return func(*args, **kwargs)
        else:
            try:
                return func(*args, **kwargs)
            except botocore.errorfactory.ClientError as e:
                print(e, style="error")
                sys.exit(1)
            except ValueError as e:
                print(e, style="error")
                sys.exit(1)
            except KeyboardInterrupt:
                print("Aborting...")
                sys.exit(1)

    return decorated


def generate_config(quiet=False) -> None:
    """ Create an example Nimbo config in the project root """

    if os.path.isfile(CONFIG.nimbo_config_file):
        should_overwrite = click.confirm(
            f"{CONFIG.nimbo_config_file} already exists, do you want to overwrite it?"
        )
        if not should_overwrite:
            print("Leaving Nimbo config intact")
            return

    with open(CONFIG.nimbo_config_file, "w") as f:
        f.write(NIMBO_DEFAULT_CONFIG)

    if not quiet:
<<<<<<< HEAD
        print(f"Example config written to {CONFIG.nimbo_config_file}")
=======
        print(f"Example config written to {CONFIG.nimbo_config_file}")


def _get_user_confirmation() -> bool:
    try:
        confirmation = input("Type Y for yes or N for no - ")
        return confirmation.lower() == "y" or confirmation.lower() == "yes"
    except BaseException as e:
        print(e, style="error")
        print("Aborting...")
>>>>>>> e214209f
<|MERGE_RESOLUTION|>--- conflicted
+++ resolved
@@ -1,9 +1,6 @@
 import functools
 import os
 import sys
-
-from datetime import datetime, timedelta, date
-from dateutil.relativedelta import relativedelta
 
 import botocore
 import botocore.errorfactory
@@ -11,404 +8,11 @@
 
 from nimbo import CONFIG
 from nimbo.core.config import RequiredCase
-<<<<<<< HEAD
 from nimbo.core.constants import (
     IS_TEST_ENV,
     NIMBO_DEFAULT_CONFIG,
 )
-=======
-from nimbo.core.environment import is_test_environment
-from nimbo.core.statics import FULL_REGION_NAMES, INSTANCE_GPU_MAP, NIMBO_DEFAULT_CONFIG
-from nimbo.core.print import print, print_header
-
-
-def ec2_instance_types():
-    """Yield all available EC2 instance types in region CONFIG.region_name"""
-    describe_args = {}
-    client = CONFIG.get_session().client("ec2")
-    while True:
-        describe_result = client.describe_instance_types(**describe_args)
-        yield from [i["InstanceType"] for i in describe_result["InstanceTypes"]]
-        if "NextToken" not in describe_result:
-            break
-        describe_args["NextToken"] = describe_result["NextToken"]
-
-
-def format_price_string(instance_type, price, gpus, cpus, mem):
-    string = "\t{0: <16} {1: <15} {2: <10} {3: <5} {4:<7}".format(
-        instance_type, price, gpus, cpus, mem
-    )
-    return string
-
-
-def list_gpu_prices(dry_run=False):
-    if dry_run:
-        return
-
-    instance_types = list(sorted(ec2_instance_types()))
-    instance_types = [
-        inst
-        for inst in instance_types
-        if inst[:2] in ["p2", "p3", "p4"] or inst[:3] in ["g4d"]
-    ]
-    full_region_name = FULL_REGION_NAMES[CONFIG.region_name]
-
-    pricing = CONFIG.get_session().client("pricing", region_name="us-east-1")
-
-    string = format_price_string(
-        "InstanceType", "Price ($/hour)", "GPUs", "CPUs", "Mem (Gb)"
-    )
-    print()
-    print(string, style="bold")
-
-    for instance_type in instance_types:
-        response = pricing.get_products(
-            ServiceCode="AmazonEC2",
-            MaxResults=100,
-            FormatVersion="aws_v1",
-            Filters=[
-                {"Type": "TERM_MATCH", "Field": "instanceType", "Value": instance_type},
-                {"Type": "TERM_MATCH", "Field": "location", "Value": full_region_name},
-                {"Type": "TERM_MATCH", "Field": "operatingSystem", "Value": "Linux"},
-                {"Type": "TERM_MATCH", "Field": "capacitystatus", "Value": "Used"},
-                {"Type": "TERM_MATCH", "Field": "preInstalledSw", "Value": "NA"},
-                {"Type": "TERM_MATCH", "Field": "tenancy", "Value": "shared"},
-            ],
-        )
-
-        inst = json.loads(response["PriceList"][0])
-        inst = inst["terms"]["OnDemand"]
-        inst = list(inst.values())[0]
-        inst = list(inst["priceDimensions"].values())[0]
-        inst = inst["pricePerUnit"]
-        currency = list(inst.keys())[0]
-        price = float(inst[currency])
-
-        num_gpus, gpu_type, mem, cpus = INSTANCE_GPU_MAP[instance_type]
-        string = format_price_string(
-            instance_type, round(price, 2), f"{num_gpus} x {gpu_type}", cpus, mem
-        )
-        print(string)
-    print()
-
-
-def list_spot_gpu_prices(dry_run=False):
-    if dry_run:
-        return
-
-    instance_types = list(sorted(ec2_instance_types()))
-    instance_types = [
-        inst
-        for inst in instance_types
-        if inst[:2] in ["p2", "p3", "p4"] or inst[:3] in ["g4d"]
-    ]
-
-    ec2 = CONFIG.get_session().client("ec2")
-
-    string = format_price_string(
-        "InstanceType", "Price ($/hour)", "GPUs", "CPUs", "Mem (Gb)"
-    )
-    print()
-    print(string, style="bold")
-
-    for instance_type in instance_types:
-        response = ec2.describe_spot_price_history(
-            InstanceTypes=[instance_type],
-            Filters=[{"Name": "product-description", "Values": ["Linux/UNIX"]}],
-        )
-
-        price = float(response["SpotPriceHistory"][0]["SpotPrice"])
-
-        num_gpus, gpu_type, mem, cpus = INSTANCE_GPU_MAP[instance_type]
-        string = format_price_string(
-            instance_type, round(price, 2), f"{num_gpus} x {gpu_type}", cpus, mem
-        )
-        print(string)
-    print()
-
-
-def show_spending(qty, timescale, dry_run=False):
-
-    today = date.today()
-    timeformat = "%Y-%m-%d"
-
-    if timescale == "months":
-        start_date = (today - relativedelta(months=qty)).replace(day=1)
-        start = start_date.strftime(timeformat)
-        end = today.strftime(timeformat)
-        granularity = "monthly"
-    elif timescale == "days":
-        start_date = today - relativedelta(days=qty)
-        start = start_date.strftime(timeformat)
-        end = today.strftime(timeformat)
-        granularity = "daily"
-    else:
-        raise ValueError("Timescale must be 'daily' or 'monthly'.")
-
-    services = [
-        "Amazon Elastic Compute Cloud - Compute",
-        "EC2 - Other",
-        "Amazon Simple Storage Service",
-    ]
-
-    client = CONFIG.get_session().client("ce")
-    results = client.get_cost_and_usage(
-        TimePeriod={"End": end, "Start": start},
-        Granularity=granularity.upper(),
-        Filter={
-            "And": [
-                {
-                    "Not": {
-                        "Dimensions": {
-                            "Key": "RECORD_TYPE",
-                            "Values": ["Credit", "Refund"],
-                        }
-                    }
-                },
-                {
-                    "Dimensions": {
-                        "Key": "SERVICE",
-                        "Values": services,
-                    }
-                },
-            ]
-        },
-        Metrics=["UnblendedCost"],
-        GroupBy=[{"Type": "DIMENSION", "Key": "SERVICE"}],
-    )["ResultsByTime"]
-
-    table = []
-    print()
-    for interval in results:
-        period_start_date = datetime.strptime(
-            interval["TimePeriod"]["Start"], "%Y-%m-%d"
-        )
-        if granularity == "monthly":
-            period_string = period_start_date.strftime("%b %Y")
-        else:
-            period_string = period_start_date.strftime("%d %b")
-
-        groups = interval["Groups"]
-        if groups == []:
-            table.append([period_string, 0, 0])
-        else:
-            ec2_cost = 0
-            s3_cost = 0
-            for group in groups:
-                group_cost = float(group["Metrics"]["UnblendedCost"]["Amount"])
-                if group["Keys"] == ["Amazon Elastic Compute Cloud - Compute"]:
-                    ec2_cost += group_cost
-                elif group["Keys"] == ["EC2 - Other"]:
-                    ec2_cost += group_cost
-                elif group["Keys"] == ["Amazon Simple Storage Service"]:
-                    s3_cost += group_cost
-
-            table.append([period_string, ec2_cost, s3_cost])
-
-    def row_string(x):
-        string = f"\t{x[0]:>10}"
-        for xi in x[1:]:
-            if type(xi) == float:
-                string += f" {xi:>10.2f}"
-            else:
-                string += f" {xi:>10}"
-        return string
-
-    print(f"\tSpending for region {CONFIG.region_name}:")
-    print()
-    print(row_string(["", "EC2", "S3"]))
-    for row in table:
-        # round before passing to row_string
-        print(row_string(row))
-
-    ec2_total = sum([row[1] for row in table])
-    s3_total = sum([row[2] for row in table])
-    print("\t" + "-" * 32)
-    print(row_string(["Total", ec2_total, s3_total]))
-    print()
-
-
-def show_active_instances(dry_run=False):
-    ec2 = CONFIG.get_session().client("ec2")
-    try:
-        response = ec2.describe_instances(
-            Filters=[{"Name": "instance-state-name", "Values": ["running", "pending"]}]
-            + make_instance_filters(),
-            DryRun=dry_run,
-        )
-        for reservation in response["Reservations"]:
-            for inst in reservation["Instances"]:
-                print(
-                    f"Id: [bright_green]{inst['InstanceId']}[/bright_green]\n"
-                    f"Status: {inst['State']['Name']}\n"
-                    f"Launch Time: {inst['LaunchTime']}\n"
-                    f"InstanceType: {inst['InstanceType']}\n"
-                    f"IP Address: {inst['PublicIpAddress']}\n"
-                )
-
-    except ClientError as e:
-        if "DryRunOperation" not in str(e):
-            raise
-
-
-def show_stopped_instances(dry_run=False):
-    ec2 = CONFIG.get_session().client("ec2")
-    try:
-        response = ec2.describe_instances(
-            Filters=[{"Name": "instance-state-name", "Values": ["stopped", "stopping"]}]
-            + make_instance_filters(),
-            DryRun=dry_run,
-        )
-        for reservation in response["Reservations"]:
-            for inst in reservation["Instances"]:
-                print(
-                    f"ID: {inst['InstanceId']}\n"
-                    f"Launch Time: {inst['LaunchTime']}\n"
-                    f"InstanceType: {inst['InstanceType']}\n"
-                )
-    except ClientError as e:
-        if "DryRunOperation" not in str(e):
-            raise
-
-
-def check_instance_status(instance_id, dry_run=False):
-    ec2 = CONFIG.get_session().client("ec2")
-    try:
-        response = ec2.describe_instances(
-            InstanceIds=[instance_id], Filters=make_instance_filters(), DryRun=dry_run
-        )
-        status = response["Reservations"][0]["Instances"][0]["State"]["Name"]
-        return status
-    except ClientError as e:
-        if "DryRunOperation" not in str(e):
-            raise
-
-
-def stop_instance(instance_id, dry_run=False):
-    ec2 = CONFIG.get_session().client("ec2")
-    try:
-        response = ec2.stop_instances(InstanceIds=[instance_id], DryRun=dry_run)
-        pprint(response)
-    except ClientError as e:
-        if "DryRunOperation" not in str(e):
-            raise
-
-
-def delete_instance(instance_id, dry_run=False):
-    ec2 = CONFIG.get_session().client("ec2")
-    try:
-        response = ec2.terminate_instances(InstanceIds=[instance_id], DryRun=dry_run)
-        status = response["TerminatingInstances"][0]["CurrentState"]["Name"]
-        print_header(f"Instance [green]{instance_id}[/green]: {status}")
-    except ClientError as e:
-        if "DryRunOperation" not in str(e):
-            raise
-
-
-def delete_all_instances(dry_run=False):
-    ec2 = CONFIG.get_session().client("ec2")
-    try:
-        response = ec2.describe_instances(
-            Filters=[{"Name": "instance-state-name", "Values": ["running"]}]
-            + make_instance_filters(),
-            DryRun=dry_run,
-        )
-        for reservation in response["Reservations"]:
-            for inst in reservation["Instances"]:
-                instance_id = inst["InstanceId"]
-                delete_response = ec2.terminate_instances(
-                    InstanceIds=[instance_id],
-                )
-                status = delete_response["TerminatingInstances"][0]["CurrentState"][
-                    "Name"
-                ]
-                print_header(f"Instance [green]{instance_id}[/green]: {status}")
-    except ClientError as e:
-        if "DryRunOperation" not in str(e):
-            raise
-
-
-def check_instance_host(instance_id, dry_run=False):
-    ec2 = CONFIG.get_session().client("ec2")
-    try:
-        response = ec2.describe_instances(
-            InstanceIds=[instance_id],
-            Filters=make_instance_filters(),
-            DryRun=dry_run,
-        )
-        host = response["Reservations"][0]["Instances"][0]["PublicIpAddress"]
-    except ClientError as e:
-        if "DryRunOperation" not in str(e):
-            raise
-        host = "random_host"
-    return host
-
-
-def list_active_buckets():
-    s3 = CONFIG.get_session().client("s3")
-    response = s3.list_buckets()
-    pprint(response)
-
-
-def ssh(instance_id, dry_run=False):
-    host = check_instance_host(instance_id, dry_run)
-
-    if dry_run:
-        return
-
-    subprocess.Popen(
-        f"ssh -i {CONFIG.instance_key} "
-        f"-o 'StrictHostKeyChecking no' -o ServerAliveInterval=20 "
-        f"ubuntu@{host}",
-        shell=True,
-    ).communicate()
-
-
-def make_instance_tags():
-    return [
-        {"Key": "CreatedBy", "Value": "nimbo"},
-        {"Key": "Owner", "Value": CONFIG.user_id},
-    ]
-
-
-def make_instance_filters():
-    tags = make_instance_tags()
-    filters = []
-    for tag in tags:
-        tag_filter = {"Name": "tag:" + tag["Key"], "Values": [tag["Value"]]}
-        filters.append(tag_filter)
-    return filters
-
-
-def get_image_id():
-    if CONFIG.image[:4] == "ami-":
-        image_id = CONFIG.image
-    else:
-        response = requests.get(
-            "https://nimboami-default-rtdb.firebaseio.com/images.json"
-        )
-        catalog = response.json()
-        region = CONFIG.region_name
-        if region in catalog:
-            region_catalog = catalog[region]
-            image_name = CONFIG.image
-            if image_name in region_catalog:
-                image_id = region_catalog[image_name]
-            else:
-                raise ValueError(
-                    f"The image {image_name} was not found in the"
-                    " image catalog managed by Nimbo.\n"
-                    "Check https://docs.nimbo.sh/managed-images"
-                    " for the list of managed images."
-                )
-        else:
-            raise ValueError(
-                f"Currently, Nimbo does not support managed images in {region}."
-                " Please use another region."
-            )
-
-    return image_id
->>>>>>> e214209f
+from nimbo.core.print import nprint
 
 
 def assert_required_config(*cases: RequiredCase):
@@ -423,11 +27,11 @@
                 CONFIG.assert_required_config_exists(*cases)
                 return func(*args, **kwargs)
             except AssertionError as e:
-                print(e, style="error")
+                nprint(e, style="error")
                 sys.exit(1)
             except FileNotFoundError as e:
                 # Happens when nimbo config file is not found
-                print(e, style="error")
+                nprint(e, style="error")
                 sys.exit(1)
 
         return decorated
@@ -449,10 +53,10 @@
             try:
                 return func(*args, **kwargs)
             except botocore.errorfactory.ClientError as e:
-                print(e, style="error")
+                nprint(e, style="error")
                 sys.exit(1)
             except ValueError as e:
-                print(e, style="error")
+                nprint(e, style="error")
                 sys.exit(1)
             except KeyboardInterrupt:
                 print("Aborting...")
@@ -476,17 +80,4 @@
         f.write(NIMBO_DEFAULT_CONFIG)
 
     if not quiet:
-<<<<<<< HEAD
-        print(f"Example config written to {CONFIG.nimbo_config_file}")
-=======
-        print(f"Example config written to {CONFIG.nimbo_config_file}")
-
-
-def _get_user_confirmation() -> bool:
-    try:
-        confirmation = input("Type Y for yes or N for no - ")
-        return confirmation.lower() == "y" or confirmation.lower() == "yes"
-    except BaseException as e:
-        print(e, style="error")
-        print("Aborting...")
->>>>>>> e214209f
+        print(f"Example config written to {CONFIG.nimbo_config_file}")