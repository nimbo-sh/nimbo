--- conflicted
+++ resolved
@@ -5,23 +5,13 @@
 import time
 from os.path import join
 from subprocess import PIPE
-<<<<<<< HEAD
-from rich import print
-
-from nimbo import CONFIG
-from nimbo.core import telemetry, utils
-from nimbo.core.statics import NIMBO_ROOT
-from nimbo.core.print import print, print_header
-
-# from nimbo.core.strings import arrow, bold, warning, error
-=======
 from pathlib import Path
 
 from nimbo import CONFIG
 from nimbo.core import telemetry, utils
 from nimbo.core.storage import s3_cp_command, s3_sync_command
 from nimbo.core.statics import NIMBO_ROOT, NIMBO_VARS
->>>>>>> b0993f89
+from nimbo.core.print import print, print_header
 
 
 def launch_instance(client):
@@ -246,13 +236,9 @@
         subprocess.check_output(f"cp {user_conda_yml} {local_env}", shell=True)
 
         # Send conda env yaml and setup scripts to instance
-<<<<<<< HEAD
         print()
         print_header(f"Syncing conda, config, and setup files...")
-=======
-        print("\nSyncing conda, config, and setup files...")
         write_nimbo_vars()
->>>>>>> b0993f89
 
         # Create project folder and send env and config files there
         subprocess.check_output(f"{ssh} ubuntu@{host} mkdir project", shell=True)
