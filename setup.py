import setuptools

with open("README.md", "r", encoding="utf-8") as fh:
    long_description = fh.read()

setuptools.setup(
    name="nimbo",  # Replace with your own username
    version="0.1.6",
    author="NimboSH, Ltd.",
    author_email="support@nimbo.sh",
    description="Run machine learning jobs on AWS with a single command.",
    long_description=long_description,
    long_description_content_type="text/markdown",
    url="https://github.com/seuqaj114/nimbo",
    project_urls={"Bug Tracker": "https://github.com/seuqaj114/nimbo/issues",},
    classifiers=[
        "Development Status :: 3 - Alpha",
        "License :: Free for non-commercial use",
        "Operating System :: POSIX :: Linux",
        "Operating System :: Unix",
        "Operating System :: MacOS",
        "Programming Language :: Python :: 3",
    ],
    package_dir={"": "src"},
    packages=setuptools.find_packages(where="src", exclude=["tests", "ami"]),
    package_data={"nimbo": ["scripts/*.sh"]},
    include_package_data=True,
<<<<<<< HEAD
    entry_points={"console_scripts": ["nimbo=nimbo.main:cli"]},
=======
    entry_points={
        "console_scripts": ["nimbo=nimbo.main:cli"],
    },
>>>>>>> b19dcde2
    python_requires=">=3.6",
    install_requires=[
        "awscli>=1.19<2.0",
        "boto3>=1.17",
        "requests>=2.25",
        "click>=7.0",
<<<<<<< HEAD
        "pyyaml>=5.3.0",
        "pydantic>=1.7.0",
=======
>>>>>>> b19dcde2
    ],
)<|MERGE_RESOLUTION|>--- conflicted
+++ resolved
@@ -11,11 +11,11 @@
     description="Run machine learning jobs on AWS with a single command.",
     long_description=long_description,
     long_description_content_type="text/markdown",
-    url="https://github.com/seuqaj114/nimbo",
-    project_urls={"Bug Tracker": "https://github.com/seuqaj114/nimbo/issues",},
+    url="https://github.com/nimbo-sh/nimbo",
+    project_urls={"Bug Tracker": "https://github.com/nimbo-sh/nimbo/issues"},
     classifiers=[
         "Development Status :: 3 - Alpha",
-        "License :: Free for non-commercial use",
+        "License :: Free for up to 3 persons (inclusively) per AWS root account",
         "Operating System :: POSIX :: Linux",
         "Operating System :: Unix",
         "Operating System :: MacOS",
@@ -25,23 +25,14 @@
     packages=setuptools.find_packages(where="src", exclude=["tests", "ami"]),
     package_data={"nimbo": ["scripts/*.sh"]},
     include_package_data=True,
-<<<<<<< HEAD
     entry_points={"console_scripts": ["nimbo=nimbo.main:cli"]},
-=======
-    entry_points={
-        "console_scripts": ["nimbo=nimbo.main:cli"],
-    },
->>>>>>> b19dcde2
     python_requires=">=3.6",
     install_requires=[
         "awscli>=1.19<2.0",
         "boto3>=1.17",
         "requests>=2.25",
         "click>=7.0",
-<<<<<<< HEAD
         "pyyaml>=5.3.0",
         "pydantic>=1.7.0",
-=======
->>>>>>> b19dcde2
     ],
 )